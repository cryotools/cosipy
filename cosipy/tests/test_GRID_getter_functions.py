--- conflicted
+++ resolved
@@ -21,7 +21,9 @@
             layer_heights=float64(data["layer_heights"]),
             layer_densities=float64(data["layer_densities"]),
             layer_temperatures=float64(data["layer_temperatures"]),
-            layer_liquid_water_content=float64(data["layer_liquid_water_content"]),
+            layer_liquid_water_content=float64(
+                data["layer_liquid_water_content"]
+            ),
         )
         assert isinstance(test_grid, Grid)
         conftest_boilerplate.check_output(
@@ -77,12 +79,8 @@
         if ice_fraction is None:
             a = (
                 density
-<<<<<<< HEAD
                 - (1 - (density / Constants.ice_density))
                 * Constants.air_density
-=======
-                - (1 - (density / constants.ice_density)) * constants.air_density
->>>>>>> bb81e634
             )
             ice_fraction = a / Constants.ice_density
         else:
@@ -95,12 +93,8 @@
         if arg_ice_fraction is None:
             a = (
                 test_density
-<<<<<<< HEAD
                 - (1 - (test_density / Constants.ice_density))
                 * Constants.air_density
-=======
-                - (1 - (test_density / constants.ice_density)) * constants.air_density
->>>>>>> bb81e634
             )
             test_ice = a / Constants.ice_density
         else:
@@ -121,7 +115,9 @@
             )
 
     def test_grid_get_temperature(self, grid, conftest_boilerplate):
-        assert np.allclose(grid.get_temperature(), self.data["layer_temperatures"])
+        assert np.allclose(
+            grid.get_temperature(), self.data["layer_temperatures"]
+        )
         for i in range(grid.number_nodes):
             conftest_boilerplate.check_output(
                 grid.get_node_temperature(i),
@@ -177,9 +173,15 @@
         data = conftest_mock_grid_values.copy()
         test_grid = conftest_mock_grid
 
-        assert np.allclose(test_grid.get_snow_heights(), data["layer_heights"][0:3])
-        assert np.allclose(test_grid.get_ice_heights(), data["layer_heights"][3:5])
-        assert np.allclose(test_grid.get_node_height(0), data["layer_heights"][0])
+        assert np.allclose(
+            test_grid.get_snow_heights(), data["layer_heights"][0:3]
+        )
+        assert np.allclose(
+            test_grid.get_ice_heights(), data["layer_heights"][3:5]
+        )
+        assert np.allclose(
+            test_grid.get_node_height(0), data["layer_heights"][0]
+        )
 
     def test_grid_get_number_snow_layers(self, grid, conftest_boilerplate):
         test_layers = sum(
@@ -202,23 +204,32 @@
         )
 
         compare_snowheight = grid.get_total_snowheight()
-        conftest_boilerplate.check_output(compare_snowheight, float, test_snowheight)
+        conftest_boilerplate.check_output(
+            compare_snowheight, float, test_snowheight
+        )
 
     def test_grid_get_total_height(self, grid, conftest_boilerplate):
         test_height = sum(
-            [grid.grid[idx].get_layer_height() for idx in range(grid.number_nodes)]
+            [
+                grid.grid[idx].get_layer_height()
+                for idx in range(grid.number_nodes)
+            ]
         )
 
         compare_height = grid.get_total_height()
         conftest_boilerplate.check_output(compare_height, float, test_height)
 
-    def test_grid_getter_functions(self, conftest_mock_grid_values, conftest_mock_grid):
+    def test_grid_getter_functions(
+        self, conftest_mock_grid_values, conftest_mock_grid
+    ):
         data = conftest_mock_grid_values.copy()
         GRID = conftest_mock_grid
 
         # pytest documentation recommends np.allclose instead of pytest.approx
         assert np.allclose(GRID.get_height(), data["layer_heights"])
-        assert np.allclose(GRID.get_density(), data["layer_densities"], atol=1e-3)
+        assert np.allclose(
+            GRID.get_density(), data["layer_densities"], atol=1e-3
+        )
         assert np.allclose(GRID.get_temperature(), data["layer_temperatures"])
         assert np.allclose(
             GRID.get_liquid_water_content(), data["layer_liquid_water_content"]
@@ -229,4 +240,6 @@
         assert np.allclose(
             GRID.get_node_density(0), data["layer_densities"][0], atol=1e-3
         )
-        assert np.allclose(GRID.get_node_temperature(0), data["layer_temperatures"][0])+        assert np.allclose(
+            GRID.get_node_temperature(0), data["layer_temperatures"][0]
+        )