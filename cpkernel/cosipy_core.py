import numpy as np
import logging

from constants import *
from config import *

from modules.albedo import updateAlbedo
from modules.heatEquation import solveHeatEquation
from modules.penetratingRadiation import penetrating_radiation
from modules.percolation_incl_refreezing import percolation
from modules.roughness import updateRoughness
from modules.densification import densification
from modules.surfaceTemperature import update_surface_temperature

from cpkernel.init import *
from cpkernel.io import *
from cpkernel.grid import *
import cProfile

def cosipy_core(DATA, GRID_RESTART=None):
    
    ''' INITIALIZATION '''
    
    # Start logging
    logger = logging.getLogger(__name__)

    #--------------------------------------------
    # Initialize snowpack or load restart grid
    #--------------------------------------------
    if GRID_RESTART is None:
        GRID = init_snowpack(DATA)
    else:
        GRID = load_snowpack(GRID_RESTART)

    # Create the local output datasets
    logger.debug('Create local datasets')
    IO = IOClass(DATA)
    RESULT = IO.create_local_result_dataset()
    RESTART = IO.create_local_restart_dataset()

    # Merge grid layers, if necessary
    logger.debug('Create local datasets')
    GRID.update_grid(merging, density_threshold_merging, temperature_threshold_merging, merge_snow_threshold)

    # hours since the last snowfall (albedo module)
    hours_since_snowfall = 0

    #--------------------------------------------
    # Get data from file
    #--------------------------------------------
    T2 = DATA.T2.values
    RH2 = DATA.RH2.values
    PRES = DATA.PRES.values
    G = DATA.G.values
    U2 = DATA.U2.values

    # Check whether snowfall data is availible 
    if ('SNOWFALL' in DATA) and ('RRR' in DATA):
        SNOWF = DATA.SNOWFALL.values
        RRR = DATA.RRR.values
        print("You can select between total precipitation and snowfall (default)\n")
    elif ('SNOWFALL' in DATA):
        SNOWF = DATA.SNOWFALL.values
    else:
        SNOWF = None
        RRR = DATA.RRR.values
    if force_use_TP is True:
        SNOWF = None

    # Check whether longwave data is availible -> used for surface temperature calculations
    if ('LWin' in DATA) and ('N' in DATA):
        LWin = DATA.LWin.values
        N = DATA.N.values
    elif ('LWin' in DATA):
        LWin = DATA.LWin.values
    else:
        LWin = None
        N = DATA.N.values

    # Profiling with bokeh
    cp = cProfile.Profile()
    
    #--------------------------------------------
    # TIME LOOP 
    #--------------------------------------------
    logger.debug('Start time loop')
    
    for t in np.arange(len(DATA.time)):
<<<<<<< HEAD
        
=======

>>>>>>> adbd2f6c
        if (SNOWF is not None):
        # Snowfall is given in m
            SNOWFALL = SNOWF[t]

        else:
        # Rainfall is given as mm, so we convert to m snowheight
            SNOWFALL = (RRR[t]/1000.0)*(ice_density/density_fresh_snow)*(0.5*(-np.tanh(((T2[t]-zero_temperature)-2.5)*2.5)+1))
            if SNOWFALL<0.0:        
                SNOWFALL = 0.0

        if SNOWFALL > 0.0:
            # Add a new snow node on top
            GRID.add_node(SNOWFALL, density_fresh_snow, float(T2[t]), 0.0, 0.0, 0.0, 0.0, 0.0)
            GRID.merge_new_snow(merge_snow_threshold)
     
        # Calculate rain
        RAIN = RRR[t]-SNOWFALL*(density_fresh_snow/ice_density)

        # Get hours since last snowfall for the albedo calculations
        if SNOWFALL < 0.005:
            hours_since_snowfall += dt / 3600.0
        else:
            hours_since_snowfall = 0

        # Calculate albedo and roughness length changes if first layer is snow
        # Update albedo values
        alpha = updateAlbedo(GRID, hours_since_snowfall)

        # Update roughness length
        z0 = updateRoughness(GRID, hours_since_snowfall)

        # Calculate new density to densification
        densification(GRID)

        # Merge grid layers, if necessary
        GRID.update_grid(merging, temperature_threshold_merging, density_threshold_merging, merge_snow_threshold)

        # Solve the heat equation
        cpi = solveHeatEquation(GRID, dt)

        if GRID.get_total_snowheight() > 0.0:
            TS_upper = zero_temperature
        else:
            TS_upper = 400.16


        if LWin is not None:
            # Find new surface temperature
            fun, surface_temperature, lw_radiation_in, lw_radiation_out, sensible_heat_flux, latent_heat_flux, \
                ground_heat_flux, sw_radiation_net, rho, Lv, Cs, q0, q2, qdiff, phi \
                = update_surface_temperature(GRID, alpha, z0, T2[t], RH2[t], PRES[t], G[t], U2[t], TS_upper, LWin=LWin[t])
        else:
            # Find new surface temperature
            fun, surface_temperature, lw_radiation_in, lw_radiation_out, sensible_heat_flux, latent_heat_flux, \
                ground_heat_flux, sw_radiation_net, rho, Lv, Cs, q0, q2, qdiff, phi \
                = update_surface_temperature(GRID, alpha, z0, T2[t], RH2[t], PRES[t], G[t], U2[t], TS_upper, N=N[t])
        
        # Surface fluxes [m w.e.q.]
        if surface_temperature < zero_temperature:
            if GRID.get_total_snowheight() > 0.0:
                sublimation = max(latent_heat_flux / (1000.0 * lat_heat_sublimation), 0) * dt
                deposition = min(latent_heat_flux / (1000.0 * lat_heat_sublimation), 0) * dt
            else:
                sublimation = 0
                deposition= 0

            evaporation = 0
            condensation = 0
        else:
            sublimation = 0
            deposition = 0
            if GRID.get_total_snowheight() > 0.0:
                evaporation = max(latent_heat_flux / (1000.0 * lat_heat_vaporize), 0) * dt
                condensation = min(latent_heat_flux / (1000.0 * lat_heat_vaporize), 0) * dt
            else:
                evaporation = 0
                condensation = 0

        # Melt energy in [W m^-2 or J s^-1 m^-2]
        melt_energy = max(0, sw_radiation_net + lw_radiation_in + lw_radiation_out - ground_heat_flux -
                          sensible_heat_flux - latent_heat_flux) 

        # Convert melt energy to m w.e.q.   
        melt = melt_energy * dt / (1000 * lat_heat_melting)  

        # Remove melt m w.e.q.
        if GRID.get_node_density(0) < 800:
            GRID.remove_melt_energy(melt + sublimation + deposition + evaporation + condensation)

        # Merge first layer, if too small (for model stability)
        GRID.merge_new_snow(merge_snow_threshold)

        # Account layer temperature due to penetrating SW radiation and subsurface melt
        subsurface_melt = penetrating_radiation(GRID, sw_radiation_net, dt)

        # Percolation/Refreezing
        Q, water_refreezed, LWCchange  = percolation(GRID, melt, dt, debug_level)
        
        # Write results
        logger.debug('Write data into local result structure')

        # Calculate mass balance
        surface_mass_balance = SNOWFALL*(density_fresh_snow/ice_density) - melt - sublimation - deposition - evaporation - condensation 
        internal_mass_balance = water_refreezed - subsurface_melt
        mass_balance = surface_mass_balance + internal_mass_balance

        internal_mass_balance2 = melt-Q  #+ subsurface_melt
        mass_balance_check = surface_mass_balance + internal_mass_balance2

        # Save results 
        RESULT.T2[t] = T2[t]
        RESULT.RH2[t] = RH2[t]
        RESULT.U2[t] = U2[t]
        RESULT.RAIN[t] = RAIN
        RESULT.SNOWFALL[t] = SNOWFALL
        RESULT.PRES[t] = PRES[t]
        RESULT.G[t] = G[t]
        RESULT.LWin[t] = lw_radiation_in
        RESULT.LWout[t] = lw_radiation_out
        RESULT.H[t] = -sensible_heat_flux
        RESULT.LE[t] = -latent_heat_flux
        RESULT.B[t] = ground_heat_flux
        RESULT.ME[t] = melt_energy
        RESULT.MB[t] = mass_balance
        RESULT.surfMB[t] = surface_mass_balance
        RESULT.intMB[t] = internal_mass_balance
        RESULT.EVAPORATION[t] = evaporation
        RESULT.SUBLIMATION[t] = sublimation
        RESULT.CONDENSATION[t] = condensation
        RESULT.DEPOSITION[t] = deposition
        RESULT.surfM[t] = melt
        RESULT.subM[t] = subsurface_melt
        RESULT.Q[t] = Q 
        RESULT.REFREEZE[t] = water_refreezed 
        RESULT.SNOWHEIGHT[t] = GRID.get_total_snowheight()
        RESULT.TOTALHEIGHT[t] = GRID.get_total_height()
        RESULT.TS[t] = surface_temperature
        RESULT.ALBEDO[t] = alpha
        RESULT.Z0[t] = z0
        RESULT.NLAYERS[t] = GRID.get_number_layers()

        if LWin is None:
            RESULT.N[t] = N[t]

        if full_field:
            RESULT.LAYER_HEIGHT[t, 0:GRID.get_number_layers()] = GRID.get_height()
            RESULT.LAYER_RHO[t, 0:GRID.get_number_layers()] = GRID.get_density()
            RESULT.LAYER_T[t, 0:GRID.get_number_layers()] = GRID.get_temperature()
            RESULT.LAYER_LWC[t, 0:GRID.get_number_layers()] = GRID.get_liquid_water_content()
            RESULT.LAYER_CC[t, 0:GRID.get_number_layers()] = GRID.get_cold_content()
            RESULT.LAYER_POROSITY[t, 0:GRID.get_number_layers()] = GRID.get_porosity()
            RESULT.LAYER_VOL[t, 0:GRID.get_number_layers()] = GRID.get_vol_ice_content()
            RESULT.LAYER_REFREEZE[t, 0:GRID.get_number_layers()] = GRID.get_refreeze()

    # TODO Restart
    logger.debug('Write restart data into local restart structure')
    RESTART['NLAYERS'] = GRID.get_number_layers()
    RESTART.LAYER_HEIGHT[0:GRID.get_number_layers()] = GRID.get_height() 
    RESTART.LAYER_RHO[0:GRID.get_number_layers()] = GRID.get_density() 
    RESTART.LAYER_T[0:GRID.get_number_layers()] = GRID.get_temperature() 
    RESTART.LAYER_LWC[0:GRID.get_number_layers()] = GRID.get_liquid_water_content() 
    RESTART.LAYER_CC[0:GRID.get_number_layers()] = GRID.get_cold_content() 
    RESTART.LAYER_POROSITY[0:GRID.get_number_layers()] = GRID.get_porosity() 
    RESTART.LAYER_VOL[0:GRID.get_number_layers()] = GRID.get_vol_ice_content() 
    RESTART.LAYER_REFREEZE[0:GRID.get_number_layers()] = GRID.get_refreeze() 

    # Return results
    return RESULT, RESTART<|MERGE_RESOLUTION|>--- conflicted
+++ resolved
@@ -18,7 +18,7 @@
 import cProfile
 
 def cosipy_core(DATA, GRID_RESTART=None):
-    
+
     ''' INITIALIZATION '''
     
     # Start logging
@@ -86,11 +86,7 @@
     logger.debug('Start time loop')
     
     for t in np.arange(len(DATA.time)):
-<<<<<<< HEAD
-        
-=======
-
->>>>>>> adbd2f6c
+
         if (SNOWF is not None):
         # Snowfall is given in m
             SNOWFALL = SNOWF[t]
@@ -135,7 +131,6 @@
             TS_upper = zero_temperature
         else:
             TS_upper = 400.16
-
 
         if LWin is not None:
             # Find new surface temperature
