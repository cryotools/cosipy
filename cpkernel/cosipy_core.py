--- conflicted
+++ resolved
@@ -9,6 +9,7 @@
 from modules.penetratingRadiation import penetrating_radiation
 from modules.percolation_incl_refreezing import percolation
 from modules.roughness import updateRoughness
+from modules.densification import densification
 from modules.surfaceTemperature import update_surface_temperature
 
 from cpkernel.init import *
@@ -17,7 +18,7 @@
 import cProfile
 
 def cosipy_core(DATA, GRID_RESTART=None):
-
+    
     ''' INITIALIZATION '''
     
     # Start logging
@@ -49,23 +50,32 @@
     #--------------------------------------------
     T2 = DATA.T2.values
     RH2 = DATA.RH2.values
-    N = DATA.N.values
     PRES = DATA.PRES.values
     G = DATA.G.values
     U2 = DATA.U2.values
-    RRR = DATA.RRR.values
 
     # Check whether snowfall data is availible 
-    if ('SNOWFALL' in DATA):
+    if ('SNOWFALL' in DATA) and ('RRR' in DATA):
+        SNOWF = DATA.SNOWFALL.values
+        RRR = DATA.RRR.values
+        print("You can select between total precipitation and snowfall (default)\n")
+    elif ('SNOWFALL' in DATA):
         SNOWF = DATA.SNOWFALL.values
     else:
         SNOWF = None
+        RRR = DATA.RRR.values
+    if force_use_TP is True:
+        SNOWF = None
 
     # Check whether longwave data is availible -> used for surface temperature calculations
-    if ('LWin' in DATA):
+    if ('LWin' in DATA) and ('N' in DATA):
+        LWin = DATA.LWin.values
+        N = DATA.N.values
+    elif ('LWin' in DATA):
         LWin = DATA.LWin.values
     else:
         LWin = None
+        N = DATA.N.values
 
     # Profiling with bokeh
     cp = cProfile.Profile()
@@ -76,19 +86,13 @@
     logger.debug('Start time loop')
     
     for t in np.arange(len(DATA.time)):
-<<<<<<< HEAD
         
-        if (SNOWF is not None): 
-=======
-
-
         if (SNOWF is not None):
->>>>>>> fe3da0de
         # Snowfall is given in m
             SNOWFALL = SNOWF[t]
         else:
         # Rainfall is given as mm, so we convert to m snowheight
-            SNOWFALL = (RRR[t]/1000.0)*(ice_density/density_fresh_snow)*(0.5*(-np.tanh(((T2[t]-273.15)-2.5)*2.5)+1))
+            SNOWFALL = (RRR[t]/1000.0)*(ice_density/density_fresh_snow)*(0.5*(-np.tanh(((T2[t]-zero_temperature)-2.5)*2.5)+1))
             if SNOWFALL<0.0:        
                 SNOWFALL = 0.0
 
@@ -113,6 +117,9 @@
         # Update roughness length
         z0 = updateRoughness(GRID, hours_since_snowfall)
 
+        # Calculate new density to densification
+        densification(GRID)
+
         # Merge grid layers, if necessary
         GRID.update_grid(merging, temperature_threshold_merging, density_threshold_merging, merge_snow_threshold)
 
@@ -122,27 +129,28 @@
         if GRID.get_total_snowheight() > 0.0:
             TS_upper = zero_temperature
         else:
-            TS_upper = 333.16
+            TS_upper = 400.16
+
 
         if LWin is not None:
             # Find new surface temperature
             fun, surface_temperature, lw_radiation_in, lw_radiation_out, sensible_heat_flux, latent_heat_flux, \
                 ground_heat_flux, sw_radiation_net, rho, Lv, Cs, q0, q2, qdiff, phi \
-                = update_surface_temperature(GRID, alpha, z0, T2[t], RH2[t], N[t], PRES[t], G[t], U2[t], TS_upper, LWin=LWin[t])
+                = update_surface_temperature(GRID, alpha, z0, T2[t], RH2[t], PRES[t], G[t], U2[t], TS_upper, LWin=LWin[t])
         else:
             # Find new surface temperature
             fun, surface_temperature, lw_radiation_in, lw_radiation_out, sensible_heat_flux, latent_heat_flux, \
                 ground_heat_flux, sw_radiation_net, rho, Lv, Cs, q0, q2, qdiff, phi \
-                = update_surface_temperature(GRID, alpha, z0, T2[t], RH2[t], N[t], PRES[t], G[t], U2[t], TS_upper)
+                = update_surface_temperature(GRID, alpha, z0, T2[t], RH2[t], PRES[t], G[t], U2[t], TS_upper, N=N[t])
         
         # Surface fluxes [m w.e.q.]
-        if GRID.get_node_temperature(0) < zero_temperature:
+        if surface_temperature < zero_temperature:
             if GRID.get_total_snowheight() > 0.0:
                 sublimation = max(latent_heat_flux / (1000.0 * lat_heat_sublimation), 0) * dt
                 deposition = min(latent_heat_flux / (1000.0 * lat_heat_sublimation), 0) * dt
             else:
                 sublimation = 0
-                depostition = 0
+                deposition= 0
 
             evaporation = 0
             condensation = 0
@@ -164,24 +172,14 @@
         melt = melt_energy * dt / (1000 * lat_heat_melting)  
 
         # Remove melt m w.e.q.
-        GRID.remove_melt_energy(melt + sublimation + deposition + evaporation + condensation)
+        if GRID.get_node_density(0) < 800:
+            GRID.remove_melt_energy(melt + sublimation + deposition + evaporation + condensation)
 
         # Merge first layer, if too small (for model stability)
         GRID.merge_new_snow(merge_snow_threshold)
 
-<<<<<<< HEAD
-        if (t / 24).is_integer():
-            print(DATA.time.values[t])
-            print(surface_temperature)
-            print(GRID.get_total_snowheight())
-            print(melt, '\n')
-
-        # Account layer temperature due to penetrating SW radiation
-        penetrating_radiation(GRID, sw_radiation_net, dt)
-=======
         # Account layer temperature due to penetrating SW radiation and subsurface melt
         subsurface_melt = penetrating_radiation(GRID, sw_radiation_net, dt)
->>>>>>> fe3da0de
 
         # Percolation/Refreezing
         Q, water_refreezed, LWCchange  = percolation(GRID, melt, dt, debug_level)
@@ -196,7 +194,6 @@
 
         internal_mass_balance2 = melt-Q  #+ subsurface_melt
         mass_balance_check = surface_mass_balance + internal_mass_balance2
-        #print(internal_mass_balance-internal_mass_balance2)
 
         # Save results 
         RESULT.T2[t] = T2[t]
@@ -205,7 +202,6 @@
         RESULT.RAIN[t] = RAIN
         RESULT.SNOWFALL[t] = SNOWFALL
         RESULT.PRES[t] = PRES[t]
-        RESULT.N[t] = N[t]
         RESULT.G[t] = G[t]
         RESULT.LWin[t] = lw_radiation_in
         RESULT.LWout[t] = lw_radiation_out
@@ -231,6 +227,9 @@
         RESULT.Z0[t] = z0
         RESULT.NLAYERS[t] = GRID.get_number_layers()
 
+        if LWin is None:
+            RESULT.N[t] = N[t]
+
         if full_field:
             RESULT.LAYER_HEIGHT[t, 0:GRID.get_number_layers()] = GRID.get_height()
             RESULT.LAYER_RHO[t, 0:GRID.get_number_layers()] = GRID.get_density()
